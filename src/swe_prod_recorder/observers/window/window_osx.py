--- conflicted
+++ resolved
@@ -305,7 +305,6 @@
         left, top = min(x0, x1), min(y0, y1)
         width, height = abs(x1 - x0), abs(y1 - y0)
 
-<<<<<<< HEAD
         # Skip if no actual drag occurred (width or height is 0)
         if width == 0 or height == 0:
             print(f"No region drawn (width={width}, height={height}), ignoring.")
@@ -314,9 +313,6 @@
             self.setNeedsDisplay_(True)
             return
 
-        screen = AppKit.NSScreen.mainScreen().frame()
-        top = screen.size.height - top - height  # Flip Y
-=======
         window_frame = self.window().frame()
         global_left = window_frame.origin.x + left
         global_bottom = window_frame.origin.y + top
@@ -325,7 +321,6 @@
             max_y = _max_screen_y()
             self.max_y = max_y
         quartz_top = max_y - (global_bottom + height)
->>>>>>> 00cbf139
 
         # Add manual region to selection (no window_id for manual regions)
         manual_region = {
@@ -334,13 +329,8 @@
             "width": int(width),
             "height": int(height),
         }
-<<<<<<< HEAD
-        self.selected_windows.append(manual_region)
-        print(f"Added manual region to selection: {width}x{height} (total: {len(self.selected_windows)})")
-=======
         _shared_selected_windows.append(manual_region)
-        print(f"Added manual region to selection (total: {len(_shared_selected_windows)})")
->>>>>>> 00cbf139
+        print(f"Added manual region to selection: {width}x{height} (total: {len(_shared_selected_windows)})")
 
         # Reset drag state
         self.start = None
@@ -474,25 +464,8 @@
                 AppKit.NSMakePoint(done_x, done_y), done_attrs
             )
 
-<<<<<<< HEAD
-        # Draw instruction text
-        text_str = "Click windows to toggle  •  Press F for fullscreen  •  Press ESC or Ctrl+C to cancel"
-        text = AppKit.NSString.stringWithString_(text_str)
-        attrs = {
-            AppKit.NSFontAttributeName: AppKit.NSFont.systemFontOfSize_(14),
-            AppKit.NSForegroundColorAttributeName: AppKit.NSColor.whiteColor(),
-        }
-        text_size = text.sizeWithAttributes_(attrs)
-        text_x = 20  # Left-aligned
-        text_y = (
-            self.bounds().size.height
-            - banner_height
-            + (banner_height - text_size.height) / 2
-        )
-        text.drawAtPoint_withAttributes_(AppKit.NSMakePoint(text_x, text_y), attrs)
-=======
             # Draw instruction text
-            text_str = "Click windows to toggle selection  •  Click again to deselect"
+            text_str = "Click windows to toggle  •  Press F for fullscreen  •  Press ESC or Ctrl+C to cancel"
             text = AppKit.NSString.stringWithString_(text_str)
             attrs = {
                 AppKit.NSFontAttributeName: AppKit.NSFont.systemFontOfSize_(14),
@@ -506,7 +479,6 @@
                 + (banner_height - text_size.height) / 2
             )
             text.drawAtPoint_withAttributes_(AppKit.NSMakePoint(text_x, text_y), attrs)
->>>>>>> 00cbf139
 
         # Calculate max_y once for coordinate conversions
         max_y = 0
@@ -640,62 +612,6 @@
     _shared_selected_windows = []
 
     app = AppKit.NSApplication.sharedApplication()
-<<<<<<< HEAD
-
-    # Use the screen where the active window is, not necessarily the main screen
-    # This allows selection in fullscreen spaces
-    active_screen = AppKit.NSScreen.mainScreen()
-    active_window = app.keyWindow() or app.mainWindow()
-    if active_window:
-        # Get the screen that contains the active window
-        window_frame = active_window.frame()
-        for screen in AppKit.NSScreen.screens():
-            screen_frame = screen.frame()
-            # Check if window center is on this screen
-            window_center_x = window_frame.origin.x + window_frame.size.width / 2
-            window_center_y = window_frame.origin.y + window_frame.size.height / 2
-            if (screen_frame.origin.x <= window_center_x <= screen_frame.origin.x + screen_frame.size.width and
-                screen_frame.origin.y <= window_center_y <= screen_frame.origin.y + screen_frame.size.height):
-                active_screen = screen
-                break
-
-    rect = active_screen.frame()
-    content_rect = AppKit.NSMakeRect(
-        rect.origin.x, rect.origin.y, rect.size.width, rect.size.height
-    )
-
-    window = OverlayWindow.alloc().initWithContentRect_styleMask_backing_defer_(
-        content_rect,
-        AppKit.NSWindowStyleMaskBorderless,
-        AppKit.NSBackingStoreBuffered,
-        False,
-    )
-    window.setOpaque_(False)
-    window.setHasShadow_(False)
-    window.setReleasedWhenClosed_(True)
-    window.setBackgroundColor_(AppKit.NSColor.clearColor())
-    window.setLevel_(AppKit.NSFloatingWindowLevel)
-    window.setIgnoresMouseEvents_(False)
-    window.setAcceptsMouseMovedEvents_(True)
-    window.setHidesOnDeactivate_(False)
-    try:
-        # Use MoveToActiveSpace to stay in the current space (including fullscreen)
-        # instead of CanJoinAllSpaces which can cause space switching
-        window.setCollectionBehavior_(
-            AppKit.NSWindowCollectionBehaviorMoveToActiveSpace |
-            AppKit.NSWindowCollectionBehaviorFullScreenAuxiliary
-        )
-    except Exception:
-        pass
-
-    view = SelectionView.alloc().init()
-    view.setFrame_(window.contentView().bounds())
-    view.setAutoresizingMask_(AppKit.NSViewWidthSizable | AppKit.NSViewHeightSizable)
-    window.setContentView_(view)
-
-    # Order front without activating the app (which would switch spaces)
-    window.orderFront_(None)
-=======
     max_y = _max_screen_y()
 
     # Check if displays have separate spaces (Mission Control setting)
@@ -762,7 +678,6 @@
         window.orderFrontRegardless()
 
     app.activateIgnoringOtherApps_(True)
->>>>>>> 00cbf139
 
     # Make the first window key
     if _all_overlay_windows:
@@ -773,27 +688,14 @@
     # Give the window system time to process
     NSRunLoop.currentRunLoop().runUntilDate_(NSDate.dateWithTimeIntervalSinceNow_(0.1))
 
-<<<<<<< HEAD
-    # Now make it key and active WITHOUT activating the app
-    window.makeKeyWindow()
-    window.makeFirstResponder_(view)
-    window.setInitialFirstResponder_(view)
-
-=======
->>>>>>> 00cbf139
     print("\n" + "=" * 70)
     print("MULTI-MONITOR WINDOW SELECTION")
     print("=" * 70)
     print("1. Click on windows to SELECT them (they turn GREEN)")
     print("2. Click selected windows again to DESELECT them")
-<<<<<<< HEAD
     print("3. Press F to select the FULL SCREEN")
-    print("4. Click the green DONE button at top-right to confirm")
-    print("5. Press ESC or Ctrl+C to cancel")
-=======
-    print("3. Click the green DONE button (on primary monitor) to confirm")
-    print("4. Press ENTER to confirm or ESC to cancel")
->>>>>>> 00cbf139
+    print("4. Click the green DONE button (on primary monitor) to confirm")
+    print("5. Press ENTER to confirm or ESC/Ctrl+C to cancel")
     print("=" * 70 + "\n")
 
     AppKit.NSCursor.crosshairCursor().push()
