"""Screen observer for capturing screenshots around user interactions.

This module handles cross-platform screen capture with special attention to macOS
coordinate system complexities:

Coordinate Systems (macOS):
- Cocoa/pynput: Y=0 at bottom-left (native mouse events)
- Screen: Y=0 at top-left (internal storage)
- Quartz: Y=0 at bottom-left (CGWindowListCopyWindowInfo)
- mss: Y=0 at bottom-left (screen capture library)

Key Conversions:
- Cocoa → Screen: screen_y = gmax_y - cocoa_y
- Screen → Quartz: quartz_y = gmax_y - screen_y - height
- Quartz → Screen: screen_y = gmax_y - quartz_y - height

Window Tracking:
- Tracks window position dynamically as it moves
- Preserves original window dimensions from selection (handles Electron apps)
- Verifies tracked window is topmost before capturing interactions
"""

from __future__ import annotations

import asyncio
import base64
import gc
import logging
import os
import time
from collections import deque
from concurrent.futures import ThreadPoolExecutor
from functools import partial
from importlib.resources import files as get_package_file
from typing import Any, Dict, Iterable, List, Optional

import mss
from PIL import Image, ImageDraw

try:
    # Optional dependencies
    from pydrive.auth import GoogleAuth
    from pydrive.drive import GoogleDrive
except ImportError:
    USE_GDRIVE = False
else:
    USE_GDRIVE = True
from pynput import keyboard, mouse  # still synchronous
from shapely.geometry import box
from shapely.ops import unary_union

from ..schemas import Update
from .observer import Observer
from .window import select_region_with_mouse


def initialize_google_drive(client_secrets_path: str = None) -> GoogleDrive:
    """
    Initialize Google Drive authentication with optional custom client_secrets.json path.

    Parameters
    ----------
    client_secrets_path : str, optional
        Path to the client_secrets.json file. If None, uses default location.

    Returns
    -------
    GoogleDrive
        Authenticated Google Drive client
    """
    gauth = GoogleAuth()

    if client_secrets_path:
        # Expand user path and get absolute path
        client_secrets_path = os.path.abspath(os.path.expanduser(client_secrets_path))

        # Verify the file exists
        if not os.path.exists(client_secrets_path):
            raise FileNotFoundError(
                f"Client secrets file not found: {client_secrets_path}"
            )

        # Copy the client_secrets.json to current directory temporarily
        import shutil

        temp_client_secrets = "client_secrets.json"

        try:
            shutil.copy2(client_secrets_path, temp_client_secrets)
            print(f"✅ Copied client_secrets.json to current directory")

            # Use default behavior (PyDrive will find client_secrets.json in current directory)
            gauth.LocalWebserverAuth()  # Opens browser for first-time authentication

        finally:
            # Clean up temporary file
            try:
                os.remove(temp_client_secrets)
                print(f"✅ Cleaned up temporary client_secrets.json")
            except OSError:
                pass  # File might already be deleted
    else:
        # Use default behavior (looks for client_secrets.json in current directory)
        gauth.LocalWebserverAuth()  # Opens browser for first-time authentication

    return GoogleDrive(gauth)


# Initialize with default behavior (looks for client_secrets.json in current directory)
# drive = initialize_google_drive()


def list_folders(drive: GoogleDrive):
    """List all folders in Google Drive to help find folder IDs"""
    folders = drive.ListFile(
        {"q": "mimeType='application/vnd.google-apps.folder' and trashed=false"}
    ).GetList()
    print("Available folders:")
    for folder in folders:
        print(f"Name: {folder['title']}, ID: {folder['id']}")
    return folders


def find_folder_by_name(folder_name: str, drive: GoogleDrive):
    """Find a folder by name and return its ID"""
    folders = drive.ListFile(
        {
            "q": f"mimeType='application/vnd.google-apps.folder' and title='{folder_name}' and trashed=false"
        }
    ).GetList()
    if folders:
        return folders[0]["id"]
    return None


def upload_file(path: str, drive_dir: str, drive_instance: GoogleDrive):
    """Upload a file to Google Drive and delete the local file.

    Parameters
    ----------
    path : str
        Path to the file to upload
    drive_dir : str
        Google Drive folder ID to upload to
    drive_instance : GoogleDrive
        Google Drive client instance.
    """
    upload_file = drive_instance.CreateFile(
        {"title": path.split("/")[-1], "parents": [{"id": drive_dir}]}
    )
    upload_file.SetContentFile(path)
    upload_file.Upload()
    os.remove(path)


###############################################################################
# Window‑geometry helpers                                                     #
###############################################################################


def _get_global_bounds() -> tuple[float, float, float, float]:
    """Return a bounding box enclosing **all** physical displays.

    Returns
    -------
    (min_x, min_y, max_x, max_y) tuple in Quartz global coordinates.
    """
    import Quartz

    err, ids, cnt = Quartz.CGGetActiveDisplayList(16, None, None)
    if err != Quartz.kCGErrorSuccess:  # pragma: no cover (defensive)
        raise OSError(f"CGGetActiveDisplayList failed: {err}")

    min_x = min_y = float("inf")
    max_x = max_y = -float("inf")
    for did in ids[:cnt]:
        r = Quartz.CGDisplayBounds(did)
        x0, y0 = r.origin.x, r.origin.y
        x1, y1 = x0 + r.size.width, y0 + r.size.height
        min_x, min_y = min(min_x, x0), min(min_y, y0)
        max_x, max_y = max(max_x, x1), max(max_y, y1)
    return min_x, min_y, max_x, max_y


def _get_visible_windows() -> List[tuple[dict, float]]:
    """List *onscreen* windows with their visible‑area ratio.

    Each tuple is ``(window_info_dict, visible_ratio)`` where *visible_ratio*
    is in ``[0.0, 1.0]``.  Internal system windows (Dock, WindowServer, …) are
    ignored.
    """
    import Quartz

    _, _, _, gmax_y = _get_global_bounds()

    opts = (
        Quartz.kCGWindowListOptionOnScreenOnly
        | Quartz.kCGWindowListOptionIncludingWindow
    )
    wins = Quartz.CGWindowListCopyWindowInfo(opts, Quartz.kCGNullWindowID)

    occupied = None  # running union of opaque regions above the current window
    result: list[tuple[dict, float]] = []

    for info in wins:
        owner = info.get("kCGWindowOwnerName", "")
        if owner in ("Dock", "WindowServer", "Window Server"):
            continue

        bounds = info.get("kCGWindowBounds", {})
        x, y, w, h = (
            bounds.get("X", 0),
            bounds.get("Y", 0),
            bounds.get("Width", 0),
            bounds.get("Height", 0),
        )
        if w <= 0 or h <= 0:
            continue  # hidden or minimised

        inv_y = gmax_y - y - h  # Quartz→Shapely Y‑flip
        poly = box(x, inv_y, x + w, inv_y + h)
        if poly.is_empty:
            continue

        visible = poly if occupied is None else poly.difference(occupied)
        if not visible.is_empty:
            ratio = visible.area / poly.area
            result.append((info, ratio))
            occupied = poly if occupied is None else unary_union([occupied, poly])

    return result


def _get_window_by_name(window_name: str) -> Optional[tuple[int, dict]]:
    """Get window ID and bounds by owner name.

    Returns
    -------
    tuple[int, dict] or None
        (window_id, bounds_dict) where bounds are in screen coordinates (Y=0 at top)
        {'left': x, 'top': y, 'width': w, 'height': h}
    """
    import Quartz

    _, _, _, gmax_y = _get_global_bounds()

    opts = (
        Quartz.kCGWindowListOptionOnScreenOnly
        | Quartz.kCGWindowListOptionIncludingWindow
    )
    wins = Quartz.CGWindowListCopyWindowInfo(opts, Quartz.kCGNullWindowID)

    for info in wins:
        owner = info.get("kCGWindowOwnerName", "")
        if owner == window_name:
            window_id = info.get("kCGWindowNumber")
            if window_id is None:
                continue

            bounds = info.get("kCGWindowBounds", {})
            x = int(bounds.get("X", 0))
            y = int(bounds.get("Y", 0))
            w = int(bounds.get("Width", 0))
            h = int(bounds.get("Height", 0))
            if w > 0 and h > 0:
                # Flip Y coordinate from Quartz (bottom-left origin) to screen (top-left origin)
                top = int(gmax_y - y - h)
                bounds_dict = {"left": x, "top": top, "width": w, "height": h}
                return (window_id, bounds_dict)
    return None


def _get_window_bounds_by_id(window_id: int) -> Optional[dict]:
    """Get window bounds by window ID.

    Returns
    -------
    dict or None
        Bounds in screen coordinates (Y=0 at top)
        {'left': x, 'top': y, 'width': w, 'height': h}
    """
    import Quartz

    _, _, _, gmax_y = _get_global_bounds()

    opts = (
        Quartz.kCGWindowListOptionOnScreenOnly
        | Quartz.kCGWindowListOptionIncludingWindow
    )
    wins = Quartz.CGWindowListCopyWindowInfo(opts, Quartz.kCGNullWindowID)

    for info in wins:
        wid = info.get("kCGWindowNumber")
        if wid == window_id:
            bounds = info.get("kCGWindowBounds", {})
            x = int(bounds.get("X", 0))
            y = int(bounds.get("Y", 0))
            w = int(bounds.get("Width", 0))
            h = int(bounds.get("Height", 0))
            if w > 0 and h > 0:
                # Flip Y coordinate from Quartz (bottom-left origin) to screen (top-left origin)
                top = int(gmax_y - y - h)
                return {"left": x, "top": top, "width": w, "height": h}
    return None


def list_available_windows() -> List[str]:
    """List all available window names that can be tracked.

    Returns a list of window owner names that are currently visible.
    Excludes system windows like Dock and WindowServer.
    """
    import Quartz

    opts = (
        Quartz.kCGWindowListOptionOnScreenOnly
        | Quartz.kCGWindowListOptionIncludingWindow
    )
    wins = Quartz.CGWindowListCopyWindowInfo(opts, Quartz.kCGNullWindowID)

    window_names = set()
    for info in wins:
        owner = info.get("kCGWindowOwnerName", "")
        if owner and owner not in ("Dock", "WindowServer", "Window Server"):
            bounds = info.get("kCGWindowBounds", {})
            w = bounds.get("Width", 0)
            h = bounds.get("Height", 0)
            if w > 0 and h > 0:
                window_names.add(owner)

    return sorted(window_names)


def _is_app_visible(names: Iterable[str]) -> bool:
    """Return *True* if **any** window from *names* is at least partially visible."""
    targets = set(names)
    return any(
        info.get("kCGWindowOwnerName", "") in targets and ratio > 0
        for info, ratio in _get_visible_windows()
    )


###############################################################################
# Screen observer                                                             #
###############################################################################


class Screen(Observer):
    """
    Capture before/after screenshots around user interactions.

    Coordinate System Handling (macOS):
    - pynput mouse events: Cocoa coordinates (Y=0 at bottom)
    - Internal storage: Screen coordinates (Y=0 at top)
    - Quartz window queries: Return Quartz coordinates (Y=0 at bottom)
    - mss.grab(): Expects Quartz coordinates (Y=0 at bottom)

    Conversions:
    - pynput → screen: screen_y = gmax_y - pynput_y
    - screen → mss: mss_top = gmax_y - screen_top - height
    - Quartz → screen: screen_top = gmax_y - quartz_y - height

    Window Tracking:
    - Use `track_window` parameter to dynamically follow a specific window
    - The capture region automatically updates when the window moves
    - Window dimensions from selection are preserved (handles Electron apps)
    - Use `list_available_windows()` to see available window names
    - Example: Screen(track_window="Google Chrome")

    Keyboard Events:
    - Only the first and last screenshots are kept for consecutive key presses
    - Intermediate screenshots are automatically deleted
    - A keyboard session ends after `keyboard_timeout` seconds of inactivity
    """

    _CAPTURE_FPS: int = 5  # Lower FPS to reduce CPU/memory usage
    _PERIODIC_SEC: int = 30
    _DEBOUNCE_SEC: int = 1
    _MON_START: int = 1  # first real display in mss
    _MEMORY_CLEANUP_INTERVAL: int = 10  # More frequent GC to prevent memory buildup
    _MAX_WORKERS: int = 4  # Limit thread pool size to prevent exhaustion
    _MAX_SCREENSHOT_AGE: int = 3600  # Delete screenshots older than 1 hour (in seconds)

    # Scroll filtering constants
    _SCROLL_DEBOUNCE_SEC: float = 0.8  # Minimum time between scroll events
    _SCROLL_MIN_DISTANCE: float = 8.0  # Minimum scroll distance to log
    _SCROLL_MAX_FREQUENCY: int = 8  # Max scroll events per second
    _SCROLL_SESSION_TIMEOUT: float = 3.0  # Timeout for scroll sessions

    # ─────────────────────────────── construction
    def __init__(
        self,
        screenshots_dir: str = "~/Downloads/records/screenshots",
        skip_when_visible: Optional[str | list[str]] = None,
        history_k: int = 10,
        debug: bool = False,
        keyboard_timeout: float = 2.0,
        gdrive_dir: str = "screenshots",
        client_secrets_path: str = "~/Desktop/client_secrets.json",
        scroll_debounce_sec: float = 0.5,
        scroll_min_distance: float = 5.0,
        scroll_max_frequency: int = 10,
        scroll_session_timeout: float = 2.0,
        upload_to_gdrive: bool = False,
        target_coordinates: Optional[tuple[int, int, int, int]] = None,
        track_window: Optional[str] = None,
        inactivity_timeout: float = 45 * 60,  # 45 minutes in seconds
        start_listeners_on_main_thread: bool = False,  # macOS: run listeners on main thread
    ) -> None:
        self.screens_dir = os.path.abspath(os.path.expanduser(screenshots_dir))
        os.makedirs(self.screens_dir, exist_ok=True)

        self._guard = (
            {skip_when_visible}
            if isinstance(skip_when_visible, str)
            else set(skip_when_visible or [])
        )
        self.upload_to_gdrive = upload_to_gdrive

        self.debug = debug

        # Custom thread pool to prevent exhaustion
        self._thread_pool = ThreadPoolExecutor(max_workers=self._MAX_WORKERS)

        # Scroll filtering configuration
        self._scroll_debounce_sec = scroll_debounce_sec
        self._scroll_min_distance = scroll_min_distance
        self._scroll_max_frequency = scroll_max_frequency
        self._scroll_session_timeout = scroll_session_timeout

        # state shared with worker
        self._frames: Dict[int, Any] = {}
        self._frame_lock = asyncio.Lock()

        self._history: deque[str] = deque(maxlen=max(0, history_k))
        self._pending_event: Optional[dict] = None
        self._debounce_handle: Optional[asyncio.TimerHandle] = None

        # keyboard activity tracking
        self._key_activity_start: Optional[float] = None
        self._key_activity_timeout: float = (
            keyboard_timeout  # seconds of inactivity to consider session ended
        )
        self._key_screenshots: List[
            str
        ] = []  # track intermediate screenshots for cleanup
        self._key_activity_lock = asyncio.Lock()

        # scroll activity tracking
        self._scroll_last_time: Optional[float] = None
        self._scroll_last_position: Optional[tuple[float, float]] = None
        self._scroll_session_start: Optional[float] = None
        self._scroll_event_count: int = 0
        self._scroll_lock = asyncio.Lock()

        # Inactivity timeout tracking
        self._inactivity_timeout = inactivity_timeout
        self._last_activity_time: Optional[float] = None
        self._inactivity_lock = asyncio.Lock()

        # Window tracking configuration (support for multiple windows)
        self._track_window = track_window  # Keep for backward compatibility
        self._tracked_windows: List[
            dict
        ] = []  # List of {"id": window_id, "region": {...}, "fixed": bool}
        self._current_region_lock = asyncio.Lock()


        # Set target region from coordinates, window tracking, or mouse selection
        if track_window:
            # Will track window dynamically - get initial bounds and window ID
            result = _get_window_by_name(track_window)
            if result is None:
                raise ValueError(f"Window '{track_window}' not found")
            window_id, region = result
            self._tracked_windows.append({
                "id": window_id,
                "region": region,
                "original_size": (region["width"], region["height"])  # Preserve selection size
            })
            if self.debug:
                print(f"Tracking window '{track_window}' (ID: {window_id}): {region}")
        elif target_coordinates:
            # target_coordinates should be (left, top, width, height)
            left, top, width, height = target_coordinates
            region = {"left": left, "top": top, "width": width, "height": height}
            self._tracked_windows.append({
                "id": None,
                "region": region,
                "original_size": None  # Fixed region, never update
            })
            if self.debug:
                print(f"Using target coordinates: {region}")
        else:
            # User selects region(s)/window(s) with mouse
            regions, window_ids = select_region_with_mouse()

            # Convert regions from Quartz coordinates to screen coordinates
            _, _, _, gmax_y = _get_global_bounds()

            # Get screen dimensions to detect fullscreen selections
            import mss
            with mss.mss() as sct:
                screen_bounds = sct.monitors[1]  # Primary monitor
                screen_width = screen_bounds["width"]
                screen_height = screen_bounds["height"]

            for region, window_id in zip(regions, window_ids):
                # Skip zero-sized regions (created by clicks without drag)
                if region["width"] == 0 or region["height"] == 0:
                    if self.debug:
                        print(f"Skipping zero-sized region: {region}")
                    continue

                # Regions from select_region_with_mouse are in Quartz coords
                # Convert to screen coords for consistent comparison
                quartz_top = region["top"]
                height = region["height"]
                screen_top = gmax_y - quartz_top - height

                screen_region = {
                    "left": region["left"],
                    "top": int(screen_top),
                    "width": region["width"],
                    "height": height
                }

                # If this is a fullscreen selection, treat it as a fixed region (no window tracking)
                # This prevents issues with Desktop/Wallpaper windows not being topmost
                is_fullscreen = (
                    region["width"] >= screen_width * 0.95 and
                    region["height"] >= screen_height * 0.95
                )

                effective_window_id = None if is_fullscreen else window_id

                self._tracked_windows.append({
                    "id": effective_window_id,
                    "region": screen_region,
                    "original_size": (region["width"], region["height"]) if effective_window_id else None
                })

                if is_fullscreen:
                    print(f"Using fullscreen region (no window tracking): {screen_region}")
                elif effective_window_id is not None:
                    print(f"Tracking selected window (ID: {effective_window_id}): {screen_region}")
                else:
                    print(f"Using fixed region: {screen_region}")

            print(f"\nTotal windows/regions selected: {len(self._tracked_windows)}")

        # Detect and store high-DPI status
        self._is_high_dpi = self._detect_high_dpi()

        # call parent
        super().__init__()

        # Event loop and handler references (set when worker starts)
        self._loop = None
        self._mouse_handler = None
        self._scroll_handler = None
        self._key_handler = None
        self._mouse_listener = None
        self._key_listener = None
        self._start_listeners_on_main_thread = start_listeners_on_main_thread
        self._listeners_started = False

        # Define listener callbacks that safely schedule events to async loop
        def safe_schedule_event(x: float, y: float, typ: str):
            if self._loop and self._mouse_handler:
                asyncio.run_coroutine_threadsafe(self._mouse_handler(x, y, typ), self._loop)

        def safe_schedule_scroll(x: float, y: float, dx: float, dy: float):
            if self._loop and self._scroll_handler:
                asyncio.run_coroutine_threadsafe(self._scroll_handler(x, y, dx, dy), self._loop)

        def safe_schedule_key(key, typ: str):
            if self._loop and self._key_handler:
                asyncio.run_coroutine_threadsafe(self._key_handler(key, typ), self._loop)

        # Store listener factory functions for deferred initialization
        self._mouse_listener_factory = lambda: mouse.Listener(
            on_click=lambda x, y, btn, prs: safe_schedule_event(x, y, f"click_{btn.name}") if prs else None,
            on_scroll=lambda x, y, dx, dy: safe_schedule_scroll(x, y, dx, dy),
        )
        self._key_listener_factory = lambda: keyboard.Listener(
            on_press=lambda key: safe_schedule_key(key, "press"),
        )

        # Adjust settings for high-DPI displays
        if self._is_high_dpi:
            self._CAPTURE_FPS = 3  # Even lower FPS for high-DPI displays
            self._MEMORY_CLEANUP_INTERVAL = 20  # More frequent cleanup
            if self.debug:
                logging.getLogger("Screen").info(
                    "High-DPI display detected, using conservative settings"
                )

    @staticmethod
    def _mon_for(x: float, y: float, mons: list[dict]) -> Optional[int]:
        for idx, m in enumerate(mons, 1):
            if (
                m["left"] <= x < m["left"] + m["width"]
                and m["top"] <= y < m["top"] + m["height"]
            ):
                return idx
        return None

    @staticmethod
    def _screen_to_mss_coords(screen_region: dict) -> dict:
        """Convert screen coordinates to mss/Quartz coordinates.

        Parameters
        ----------
        screen_region : dict
            {'left': x, 'top': y, 'width': w, 'height': h} with Y=0 at top

        Returns
        -------
        dict
            {'left': x, 'top': y, 'width': w, 'height': h} with Y=0 at bottom (Quartz)

        Note
        ----
        On macOS, mss.grab() expects Quartz coordinates (Y=0 at bottom).
        """
        _, _, _, gmax_y = _get_global_bounds()
        return {
            "left": screen_region["left"],
            "top": int(gmax_y - screen_region["top"] - screen_region["height"]),
            "width": screen_region["width"],
            "height": screen_region["height"]
        }

    async def _update_tracked_regions(self) -> None:
        """
        Update the capture regions for all tracked windows.

        For windows with original_size, we preserve the selection dimensions
        but update the position to follow window movement.
        """
        if self.debug:
            print("Checking window bounds update…")

        async with self._current_region_lock:
            for tracked in self._tracked_windows:
<<<<<<< HEAD
                # Skip manually drawn regions (no window ID)
                if tracked["id"] is None:
                    continue

                # For tracked windows, update position but preserve original dimensions
                new_region = await self._run_in_thread(
                    _get_window_bounds_by_id, tracked["id"]
                )
                if new_region:
                    old_region = tracked["region"]
                    original_width, original_height = tracked.get("original_size", (new_region["width"], new_region["height"]))

                    # Update position but keep original dimensions from selection
                    updated_region = {
                        "left": new_region["left"],
                        "top": new_region["top"],
                        "width": original_width,
                        "height": original_height
                    }
                    tracked["region"] = updated_region

                    # Log if position changed significantly
                    if self.debug and old_region:
                        if (
                            abs(old_region["left"] - updated_region["left"]) > 10
                            or abs(old_region["top"] - updated_region["top"]) > 10
                        ):
                            logging.getLogger("Screen").info(
                                f"Window (ID: {tracked['id']}) moved: {updated_region}"
=======
                if (
                    tracked["id"] is not None
                ):  # Only update tracked windows (not fixed regions)
                    # Quartz APIs must run on the main thread; call directly.
                    new_region = _get_window_bounds_by_id(tracked["id"])
                    if new_region:
                        old_region = tracked["region"]
                        tracked["region"] = new_region
                        # Log if region changed significantly
                        if self.debug and old_region:
                            if (
                                abs(old_region["left"] - new_region["left"]) > 10
                                or abs(old_region["top"] - new_region["top"]) > 10
                                or abs(old_region["width"] - new_region["width"]) > 10
                                or abs(old_region["height"] - new_region["height"]) > 10
                            ):
                                logging.getLogger("Screen").info(
                                    f"Window (ID: {tracked['id']}) moved/resized: {new_region}"
                                )
                    else:
                        if self.debug:
                            logging.getLogger("Screen").warning(
                                f"Tracked window (ID: {tracked['id']}) not found"
>>>>>>> 00cbf139
                            )
                else:
                    if self.debug:
                        logging.getLogger("Screen").warning(
                            f"Tracked window (ID: {tracked['id']}) not found"
                        )

    def _is_point_in_region(self, x: float, y: float, region: dict) -> bool:
        """Check if a point (in global coordinates) is inside a region."""
        return (
            region["left"] <= x < region["left"] + region["width"]
            and region["top"] <= y < region["top"] + region["height"]
        )

    def _get_topmost_window_at_point(self, x: float, y: float) -> Optional[int]:
        """Get the window ID of the topmost window at the given point.

        Parameters:
        - x, y: Screen coordinates (Y=0 at top)

        Returns the CGWindowNumber of the topmost window at (x, y), or None if none found.
        """
        import Quartz

        # Get ALL on-screen windows in front-to-back Z-order
        opts = Quartz.kCGWindowListOptionOnScreenOnly
        wins = Quartz.CGWindowListCopyWindowInfo(opts, Quartz.kCGNullWindowID)

        if not wins:
            return None

        # Convert screen Y to Quartz Y for comparison with window bounds
        _, _, _, gmax_y = _get_global_bounds()
        quartz_y = gmax_y - y

        # Find topmost non-system window at this point
        for win in wins:
            bounds = win.get("kCGWindowBounds", {})
            if not bounds:
                continue

            wx, wy, ww, wh = (
                bounds.get("X", 0),
                bounds.get("Y", 0),
                bounds.get("Width", 0),
                bounds.get("Height", 0),
            )

            # Check if point is within this window
            if wx <= x <= wx + ww and wy <= quartz_y <= wy + wh:
                window_id = win.get("kCGWindowNumber")
                owner = win.get("kCGWindowOwnerName", "Unknown")
                layer = win.get("kCGWindowLayer", 0)

                # Skip system UI elements
                is_menubar = layer == Quartz.CGWindowLevelForKey(Quartz.kCGMainMenuWindowLevelKey)
                is_system = owner in ("Dock", "WindowServer", "Window Server")

                if not is_system and not is_menubar:
                    return window_id

        return None

    def _find_region_for_point(self, x: float, y: float) -> Optional[dict]:
        """Find which tracked window/region contains this point.

        Returns the tracked window dict {"id": ..., "region": ...} or None if not found.

        For tracked windows (not manual regions), this also verifies that the tracked
        window is actually the topmost window at this point.
        """
        for tracked in self._tracked_windows:
            # Skip windows that have been closed (region is None)
            if tracked["region"] is None:
                continue
            if self._is_point_in_region(x, y, tracked["region"]):
                # If this is a tracked window (has window_id), verify it's topmost
                if tracked["id"] is not None:
                    topmost_id = self._get_topmost_window_at_point(x, y)

                    if topmost_id != tracked["id"]:
                        # Tracked window is not topmost - ignore this interaction
                        if self.debug:
                            logging.getLogger("Screen").info(
                                f"Skipping interaction at ({x:.1f}, {y:.1f}) - tracked window not on top"
                            )
                        continue

                # Point is in region and (if tracked) window is topmost
                return tracked
        return None

    async def _update_activity_time(self) -> None:
        """Update the last activity timestamp."""
        async with self._inactivity_lock:
            self._last_activity_time = time.time()

    async def _run_in_thread(self, func, *args, **kwargs):
        """Run a function in the custom thread pool."""
        loop = asyncio.get_running_loop()
        return await loop.run_in_executor(
            self._thread_pool, lambda: func(*args, **kwargs)
        )

    def _detect_high_dpi(self) -> bool:
        """Detect if running on a high-DPI display and adjust settings."""
        try:
            # Check if any monitor has high resolution (likely Retina)
            with mss.mss() as sct:
                for monitor in sct.monitors[1:]:  # Skip monitor 0 (all monitors)
                    if monitor["width"] > 2560 or monitor["height"] > 1600:
                        return True
        except Exception:
            pass
        return False

    def _should_log_scroll(self, x: float, y: float, dx: float, dy: float) -> bool:
        """
        Determine if a scroll event should be logged based on filtering criteria.

        Returns True if the scroll event should be logged, False otherwise.
        """
        current_time = time.time()

        # Check if this is a new scroll session
        if (
            self._scroll_session_start is None
            or current_time - self._scroll_session_start > self._scroll_session_timeout
        ):
            # Start new session
            self._scroll_session_start = current_time
            self._scroll_event_count = 0
            self._scroll_last_position = (x, y)
            self._scroll_last_time = current_time
            return True

        # Check debounce time
        if (
            self._scroll_last_time is not None
            and current_time - self._scroll_last_time < self._scroll_debounce_sec
        ):
            return False

        # Check minimum distance
        if self._scroll_last_position is not None:
            distance = (
                (x - self._scroll_last_position[0]) ** 2
                + (y - self._scroll_last_position[1]) ** 2
            ) ** 0.5
            if distance < self._scroll_min_distance:
                return False

        # Check frequency limit
        self._scroll_event_count += 1
        session_duration = current_time - self._scroll_session_start
        if session_duration > 0:
            frequency = self._scroll_event_count / session_duration
            if frequency > self._scroll_max_frequency:
                return False

        # Update tracking state
        self._scroll_last_position = (x, y)
        self._scroll_last_time = current_time

        return True

    async def _cleanup_key_screenshots(self) -> None:
        """Clean up intermediate keyboard screenshots, keeping only first and last."""
        if len(self._key_screenshots) <= 2:
            return

        # Keep first and last, delete the rest
        to_delete = self._key_screenshots[1:-1]
        self._key_screenshots = [self._key_screenshots[0], self._key_screenshots[-1]]

        for path in to_delete:
            try:
                await self._run_in_thread(os.remove, path)
                if self.debug:
                    logging.getLogger("Screen").info(
                        f"Deleted intermediate screenshot: {path}"
                    )
            except OSError:
                pass  # File might already be deleted

    async def _cleanup_old_screenshots(self) -> None:
        """Delete screenshots older than _MAX_SCREENSHOT_AGE to prevent disk space issues."""
        try:
            current_time = time.time()
            deleted_count = 0

            for filename in await self._run_in_thread(os.listdir, self.screens_dir):
                filepath = os.path.join(self.screens_dir, filename)
                if not filename.endswith(".jpg"):
                    continue

                try:
                    file_age = current_time - await self._run_in_thread(
                        os.path.getmtime, filepath
                    )
                    if file_age > self._MAX_SCREENSHOT_AGE:
                        await self._run_in_thread(os.remove, filepath)
                        deleted_count += 1
                except OSError:
                    pass  # File might have been deleted already

            if deleted_count > 0 and self.debug:
                logging.getLogger("Screen").info(
                    f"Cleaned up {deleted_count} old screenshots"
                )
        except Exception as e:
            if self.debug:
                logging.getLogger("Screen").error(f"Error cleaning up screenshots: {e}")

    # ─────────────────────────────── I/O helpers
    async def _save_frame(
        self,
        frame,
        monitor_rect: dict,
        x,
        y,
        tag: str,
        box_color: str = "red",
        box_width: int = 10,
    ) -> str:
        """
        Save a frame with bounding box and crosshair at the given position.

        Parameters
        ----------
        frame : mss frame object
            The captured frame (physical pixels)
        monitor_rect : dict
            The monitor/region dict with 'width' and 'height' in logical points
        x, y : float
            Mouse coordinates in logical points (relative to monitor)
        tag : str
            Filename tag
        box_color : str
            Color for bounding box and crosshair
        box_width : int
            Width of bounding box outline
        """
        ts = f"{time.time():.5f}"
        path = os.path.join(self.screens_dir, f"{ts}_{tag}.jpg")
        image = Image.frombytes("RGB", (frame.width, frame.height), frame.rgb)
        draw = ImageDraw.Draw(image)

        # Compute actual scale factor from frame vs monitor dimensions
        # This handles any DPI (1.0x, 1.5x, 2.0x, 2.5x, etc.) correctly
        scale_x = frame.width / monitor_rect["width"]
        scale_y = frame.height / monitor_rect["height"]

        # Convert logical point coordinates to physical pixel coordinates
        x_pixel = int(x * scale_x)
        y_pixel = int(y * scale_y)

        # Ensure coordinates are within bounds
        x_pixel = max(0, min(frame.width - 1, x_pixel))
        y_pixel = max(0, min(frame.height - 1, y_pixel))

        # Calculate bounding box with smaller, more precise padding
        # Use average scale for box size to handle non-uniform scaling
        avg_scale = (scale_x + scale_y) / 2.0
        box_size = int(30 * avg_scale)  # 30 logical points
        x1 = max(0, x_pixel - box_size)
        x2 = min(frame.width, x_pixel + box_size)
        y1 = max(0, y_pixel - box_size)
        y2 = min(frame.height, y_pixel + box_size)

        # Draw the bounding box if coordinates are valid
        if x1 < x2 and y1 < y2:
            draw.rectangle([x1, y1, x2, y2], outline=box_color, width=box_width)

        # Draw a crosshair at the exact mouse position
        crosshair_size = int(15 * avg_scale)  # 15 logical points
        crosshair_width = max(2, int(3 * avg_scale))

        # Horizontal line
        h_x1 = max(0, x_pixel - crosshair_size)
        h_x2 = min(frame.width, x_pixel + crosshair_size)
        draw.line(
            [(h_x1, y_pixel), (h_x2, y_pixel)], fill=box_color, width=crosshair_width
        )

        # Vertical line
        v_y1 = max(0, y_pixel - crosshair_size)
        v_y2 = min(frame.height, y_pixel + crosshair_size)
        draw.line(
            [(x_pixel, v_y1), (x_pixel, v_y2)], fill=box_color, width=crosshair_width
        )

        # Save with lower quality to reduce memory usage and disk I/O
        await self._run_in_thread(
            image.save,
            path,
            "JPEG",
            quality=50,  # Reduced to 50 for better performance
            optimize=True,  # Enable optimization
        )

        # Explicitly delete image objects to free memory
        del draw
        del image

        return path

    async def _process_and_emit(
        self,
        before_path: str,
        after_path: str | None,
        action: str | None,
        ev: dict | None,
    ) -> None:
        if "scroll" in action:
            # Include scroll delta information
            scroll_info = ev.get("scroll", (0, 0))
            step = f"scroll({ev['position'][0]:.1f}, {ev['position'][1]:.1f}, dx={scroll_info[0]:.2f}, dy={scroll_info[1]:.2f})"
            await self.update_queue.put(Update(content=step, content_type="input_text"))
        elif "click" in action:
            step = f"{action}({ev['position'][0]:.1f}, {ev['position'][1]:.1f})"
            await self.update_queue.put(Update(content=step, content_type="input_text"))
        else:
            step = f"{action}({ev['text']})"
            await self.update_queue.put(Update(content=step, content_type="input_text"))

    async def stop(self) -> None:
        """Stop the observer and clean up resources."""
        await super().stop()

        # Clean up frame objects
        async with self._frame_lock:
            for frame in self._frames.values():
                if frame is not None:
                    del frame
            self._frames.clear()

        # Force garbage collection
        await self._run_in_thread(gc.collect)

        # Shutdown thread pool
        if hasattr(self, "_thread_pool"):
            self._thread_pool.shutdown(wait=True)

    # ─────────────────────────────── main thread listener methods (macOS-safe)
    def run_listeners_on_main_thread(self):
        """Run pynput listeners on main thread (blocks until stopped).

        On macOS, the keyboard listener calls TIS (Text Input Source) APIs which
        must run on the main dispatch queue. We call run() directly instead of
        start() to avoid creating background threads.

        Mouse listener runs in background thread (doesn't need TIS APIs).
        Keyboard listener runs on main thread (blocks, but macOS-safe).
        """
        if not self._start_listeners_on_main_thread:
            raise RuntimeError("Screen observer not configured for main thread listeners")

        # Create listeners
        self._mouse_listener = self._mouse_listener_factory()
        self._key_listener = self._key_listener_factory()
        self._listeners_started = True

        # Start mouse listener in background thread
        import threading
        mouse_thread = threading.Thread(
            target=self._mouse_listener.run,
            daemon=True,
            name="MouseListener"
        )
        mouse_thread.start()

        # Run keyboard listener on main thread (blocks until stopped)
        try:
            self._key_listener.run()
        except KeyboardInterrupt:
            pass
        finally:
            self._mouse_listener.stop()
            mouse_thread.join(timeout=1)

    def stop_listeners_sync(self):
        """Stop pynput listeners synchronously (safe to call from signal handler)"""
        if self._mouse_listener:
            try:
                self._mouse_listener.stop()
            except:
                pass
        if self._key_listener:
            try:
                self._key_listener.stop()
            except:
                pass

    # ─────────────────────────────── skip guard
    def _skip(self) -> bool:
        return _is_app_visible(self._guard) if self._guard else False

    # ─────────────────────────────── main async worker
    async def _worker(self) -> None:  # overrides base class
        log = logging.getLogger("Screen")
        if self.debug:
            logging.basicConfig(
                level=logging.INFO,
                format="%(asctime)s [Screen] %(message)s",
                datefmt="%H:%M:%S",
            )
        else:
            log.addHandler(logging.NullHandler())
            log.propagate = False

        CAP_FPS = self._CAPTURE_FPS
        PERIOD = self._PERIODIC_SEC
        DEBOUNCE = self._DEBOUNCE_SEC

        loop = asyncio.get_running_loop()
        self._loop = loop  # Set loop reference for listener callbacks

        key_event_count = 0

        # ------------------------------------------------------------------
        # All calls to mss / Quartz are wrapped in `to_thread`
        # ------------------------------------------------------------------
        with mss.mss() as sct:
            # Initialize mons list - will be updated dynamically for tracked windows
            if self._tracked_windows:
                # Use the tracked windows/regions
                if self.debug:
                    log.info(
                        f"Recording {len(self._tracked_windows)} window(s)/region(s)"
                    )
            else:
                # Use all monitors (backward compatibility)
                if self.debug:
                    log.info(f"Recording all monitors")

            # Create and start listeners if not using main thread mode
            if not self._start_listeners_on_main_thread:
                if not self._listeners_started:
                    self._mouse_listener = self._mouse_listener_factory()
                    self._key_listener = self._key_listener_factory()

                    # Brief delay to let AppKit modal state settle after window selection
                    await asyncio.sleep(0.1)

                    self._mouse_listener.start()
                    self._key_listener.start()
                    self._listeners_started = True

            # Wait for listeners to be started (might be on main thread)
            wait_time = 0
            while not self._listeners_started and wait_time < 10:
                await asyncio.sleep(0.1)
                wait_time += 0.1

            if not self._listeners_started:
                log.error("Listeners not started after 10 seconds")
                return

            mouse_listener = self._mouse_listener
            key_listener = self._key_listener

            # ---- nested helper inside the async context ----
            async def flush():
                if self._pending_event is None:
                    return
                if self._skip():
                    self._pending_event = None
                    return

                ev = self._pending_event
                # Clear pending event immediately to avoid blocking next event
                self._pending_event = None

                # Update tracked regions before capturing "after" frame
                await self._update_tracked_regions()

                # Use the region from the event for capturing the "after" frame
                mon_rect = ev["monitor_rect"]
                if mon_rect is None:
                    if self.debug:
                        logging.getLogger("Screen").warning(
                            "Monitor region not available"
                        )
                    return

                # Convert screen coordinates to mss coordinates
                mss_rect = self._screen_to_mss_coords(mon_rect)
                try:
                    aft = await self._run_in_thread(sct.grab, mss_rect)
                except Exception as e:
                    if self.debug:
                        logging.getLogger("Screen").error(
                            f"Failed to capture after frame: {e}"
                        )
                    return

                if "scroll" in ev["type"]:
                    scroll_info = ev.get("scroll", (0, 0))
                    step = f"scroll({ev['position'][0]:.1f}, {ev['position'][1]:.1f}, dx={scroll_info[0]:.2f}, dy={scroll_info[1]:.2f})"
                else:
                    step = f"{ev['type']}({ev['position'][0]:.1f}, {ev['position'][1]:.1f})"

                bef_path = await self._save_frame(
                    ev["before"],
                    ev["monitor_rect"],
                    ev["position"][0],
                    ev["position"][1],
                    f"{step}_before",
                )
                aft_path = await self._save_frame(
                    aft, mon_rect, ev["position"][0], ev["position"][1], f"{step}_after"
                )
                await self._process_and_emit(bef_path, aft_path, ev["type"], ev)

                log.info(f"{ev['type']} captured on window {ev['mon']}")

            # ---- mouse event reception ----
            async def _handle_mouse_event(x: float, y: float, typ: str):
                # Convert pynput coordinates (Cocoa, Y from bottom) to screen coordinates (Y from top)
                _, _, _, gmax_y = await self._run_in_thread(_get_global_bounds)
                screen_y = gmax_y - y

                # Check if point is in any of our tracked windows/regions
                tracked = self._find_region_for_point(x, screen_y)
                if tracked is None:
                    if self.debug:
                        log.info(
                            f"{typ:<6} @({x:7.1f},{screen_y:7.1f}) outside tracked window(s), skipping"
                        )
                    return

                # Update regions for tracked windows
                if tracked["id"] is not None:
                    await self._update_tracked_regions()

                mon = tracked["region"]
                rel_x = x - mon["left"]
                rel_y = screen_y - mon["top"]
                idx = self._tracked_windows.index(tracked) + 1  # 1-indexed for display

                # Grab FRESH "before" frame using current window rect
                # Convert screen coordinates to mss coordinates
                mss_mon = self._screen_to_mss_coords(mon)
                try:
                    bf = await self._run_in_thread(sct.grab, mss_mon)
                except Exception as e:
                    if self.debug:
                        log.error(f"Failed to capture before frame: {e}")
                    return

                log.info(
                    f"{typ:<6} @({rel_x:7.1f},{rel_y:7.1f}) → win={idx}   {'(guarded)' if self._skip() else ''}"
                )
                if self._skip():
                    return

                # Update activity timestamp
                await self._update_activity_time()

                self._pending_event = {
                    "type": typ,
                    "position": (rel_x, rel_y),
                    "mon": idx,
                    "before": bf,
                    "monitor_rect": mon,
                }

                # Process asynchronously - don't wait for completion
                asyncio.create_task(flush())

            # ---- keyboard event reception ----
            async def _handle_key_event(key, typ: str):
                # Get current mouse position to determine active window
                x, y = mouse.Controller().position

                # Convert pynput coordinates (Cocoa, Y from bottom) to screen coordinates (Y from top)
                _, _, _, gmax_y = await self._run_in_thread(_get_global_bounds)
                screen_y = gmax_y - y

                # Check if point is in any of our tracked windows/regions
                tracked = self._find_region_for_point(x, screen_y)
                if tracked is None:
                    if self.debug:
                        log.info(
                            f"Key {typ}: {str(key)} outside tracked window(s), skipping"
                        )
                    return

                # Update regions for tracked windows
                if tracked["id"] is not None:
                    await self._update_tracked_regions()

                mon = tracked["region"]
                rel_x = x - mon["left"]
                rel_y = screen_y - mon["top"]
                idx = self._tracked_windows.index(tracked) + 1  # 1-indexed for display

                # Grab FRESH frame using current window rect
                # Convert screen coordinates to mss coordinates
                mss_mon = self._screen_to_mss_coords(mon)
                try:
                    frame = await self._run_in_thread(sct.grab, mss_mon)
                except Exception as e:
                    if self.debug:
                        log.error(f"Failed to capture keyboard frame: {e}")
                    return

                log.info(f"Key {typ}: {str(key)} on window {idx}")

                # Update activity timestamp
                await self._update_activity_time()

                step = f"key_{typ}({str(key)})"
                await self.update_queue.put(
                    Update(content=step, content_type="input_text")
                )

                async with self._key_activity_lock:
                    current_time = time.time()

                    # Check if this is the start of a new keyboard session
                    if (
                        self._key_activity_start is None
                        or current_time - self._key_activity_start
                        > self._key_activity_timeout
                    ):
                        # Start new session - save first screenshot
                        self._key_activity_start = current_time
                        self._key_screenshots = []

                        # Save frame
                        screenshot_path = await self._save_frame(
                            frame, mon, rel_x, rel_y, f"{step}_first"
                        )
                        self._key_screenshots.append(screenshot_path)
                        log.info(
                            f"Started new keyboard session, saved first screenshot: {screenshot_path}"
                        )
                    else:
                        # Continue existing session - save intermediate screenshot
                        screenshot_path = await self._save_frame(
                            frame, mon, rel_x, rel_y, f"{step}_intermediate"
                        )
                        self._key_screenshots.append(screenshot_path)
                        log.info(
                            f"Continued keyboard session, saved intermediate screenshot: {screenshot_path}"
                        )

                    # Schedule cleanup of previous intermediate screenshots
                    if len(self._key_screenshots) > 2:
                        asyncio.create_task(self._cleanup_key_screenshots())

            # ---- scroll event reception ----
            async def _handle_scroll_event(x: float, y: float, dx: float, dy: float):
                # Convert pynput coordinates (Cocoa, Y from bottom) to screen coordinates (Y from top)
                _, _, _, gmax_y = await self._run_in_thread(_get_global_bounds)
                screen_y = gmax_y - y

                # Apply scroll filtering
                async with self._scroll_lock:
                    if not self._should_log_scroll(x, screen_y, dx, dy):
                        if self.debug:
                            log.info(f"Scroll filtered out: dx={dx:.2f}, dy={dy:.2f}")
                        return

                # Check if point is in any of our tracked windows/regions
                tracked = self._find_region_for_point(x, screen_y)
                if tracked is None:
                    if self.debug:
                        log.info(
                            f"Scroll @({x:7.1f},{screen_y:7.1f}) outside tracked window(s), skipping"
                        )
                    return

                # Update regions for tracked windows
                if tracked["id"] is not None:
                    await self._update_tracked_regions()

                mon = tracked["region"]
                rel_x = x - mon["left"]
                rel_y = screen_y - mon["top"]
                idx = self._tracked_windows.index(tracked) + 1  # 1-indexed for display

                # Grab FRESH "before" frame using current window rect
                # Convert screen coordinates to mss coordinates
                mss_mon = self._screen_to_mss_coords(mon)
                try:
                    bf = await self._run_in_thread(sct.grab, mss_mon)
                except Exception as e:
                    if self.debug:
                        log.error(f"Failed to capture before frame: {e}")
                    return

                # Only log significant scroll movements
                scroll_magnitude = (dx**2 + dy**2) ** 0.5
                if scroll_magnitude < 1.0:  # Very small scrolls
                    if self.debug:
                        log.info(f"Scroll too small: magnitude={scroll_magnitude:.2f}")
                    return

                log.info(
                    f"Scroll @({rel_x:7.1f},{rel_y:7.1f}) dx={dx:.2f} dy={dy:.2f} → win={idx}"
                )

                if self._skip():
                    return

                # Update activity timestamp
                await self._update_activity_time()

                self._pending_event = {
                    "type": "scroll",
                    "position": (rel_x, rel_y),
                    "mon": idx,
                    "before": bf,
                    "scroll": (dx, dy),
                    "monitor_rect": mon,
                }

                # Process event immediately
                await flush()

            # Connect the handler functions to the instance variables
            # so the pynput callbacks can invoke them
            self._mouse_handler = _handle_mouse_event
            self._scroll_handler = _handle_scroll_event
            self._key_handler = _handle_key_event

            # ---- main capture loop ----
            log.info(f"Screen observer started — guarding {self._guard or '∅'}")
            last_periodic = time.time()
            last_screenshot_cleanup = time.time()
            frame_count = 0

            # Initialize last activity time
            async with self._inactivity_lock:
                self._last_activity_time = time.time()

            while self._running:  # flag from base class
                t0 = time.time()

                # Check for inactivity timeout
                async with self._inactivity_lock:
                    if self._last_activity_time is not None:
                        inactive_duration = t0 - self._last_activity_time
                        if inactive_duration >= self._inactivity_timeout:
                            log.info(
                                f"Stopping recording due to {inactive_duration / 60:.1f} minutes of inactivity"
                            )
                            print(f"\n{'=' * 70}")
                            print(
                                f"Recording automatically stopped after {inactive_duration / 60:.1f} minutes of inactivity"
                            )
                            print(f"{'=' * 70}\n")
                            self._running = False
                            break

                # For tracked windows, update regions periodically
                # We capture frames at event time (not periodic)
                if self._tracked_windows:
                    await self._update_tracked_regions()
                    if (
                        self.debug and frame_count % 30 == 0
                    ):  # Log every 30 frames to avoid spam
                        log.info(f"Updated tracked window regions")
                    frame_count += 1

                    # Force garbage collection periodically to prevent memory buildup
                    if frame_count % self._MEMORY_CLEANUP_INTERVAL == 0:
                        await self._run_in_thread(gc.collect)

                # Clean up old screenshots every 5 minutes
                if t0 - last_screenshot_cleanup > 300:  # 300 seconds = 5 minutes
                    await self._cleanup_old_screenshots()
                    last_screenshot_cleanup = t0

                # Check for keyboard session timeout
                current_time = time.time()
                if (
                    self._key_activity_start is not None
                    and current_time - self._key_activity_start
                    > self._key_activity_timeout
                    and len(self._key_screenshots) > 1
                ):
                    # Session ended - rename last screenshot to indicate it's the final one
                    async with self._key_activity_lock:
                        if len(self._key_screenshots) > 1:
                            last_path = self._key_screenshots[-1]
                            final_path = last_path.replace("_intermediate", "_final")
                            try:
                                await self._run_in_thread(
                                    os.rename, last_path, final_path
                                )
                                self._key_screenshots[-1] = final_path
                                log.info(
                                    f"Keyboard session ended, renamed final screenshot: {final_path}"
                                )
                            except OSError:
                                pass
                        self._key_activity_start = None
                        self._key_screenshots = []

                # fps throttle
                dt = time.time() - t0
                await asyncio.sleep(max(0, (1 / CAP_FPS) - dt))

            # Shutdown listeners if started in async worker
            # (main thread listeners are stopped via stop_listeners_sync)
            if not self._start_listeners_on_main_thread:
                mouse_listener.stop()
                key_listener.stop()

            # Final cleanup of any remaining keyboard session
            if self._key_activity_start is not None and len(self._key_screenshots) > 1:
                async with self._key_activity_lock:
                    last_path = self._key_screenshots[-1]
                    final_path = last_path.replace("_intermediate", "_final")
                    try:
                        await self._run_in_thread(os.rename, last_path, final_path)
                        log.info(
                            f"Final keyboard session cleanup, renamed: {final_path}"
                        )
                    except OSError:
                        pass
                    await self._cleanup_key_screenshots()<|MERGE_RESOLUTION|>--- conflicted
+++ resolved
@@ -644,7 +644,6 @@
 
         async with self._current_region_lock:
             for tracked in self._tracked_windows:
-<<<<<<< HEAD
                 # Skip manually drawn regions (no window ID)
                 if tracked["id"] is None:
                     continue
@@ -674,31 +673,6 @@
                         ):
                             logging.getLogger("Screen").info(
                                 f"Window (ID: {tracked['id']}) moved: {updated_region}"
-=======
-                if (
-                    tracked["id"] is not None
-                ):  # Only update tracked windows (not fixed regions)
-                    # Quartz APIs must run on the main thread; call directly.
-                    new_region = _get_window_bounds_by_id(tracked["id"])
-                    if new_region:
-                        old_region = tracked["region"]
-                        tracked["region"] = new_region
-                        # Log if region changed significantly
-                        if self.debug and old_region:
-                            if (
-                                abs(old_region["left"] - new_region["left"]) > 10
-                                or abs(old_region["top"] - new_region["top"]) > 10
-                                or abs(old_region["width"] - new_region["width"]) > 10
-                                or abs(old_region["height"] - new_region["height"]) > 10
-                            ):
-                                logging.getLogger("Screen").info(
-                                    f"Window (ID: {tracked['id']}) moved/resized: {new_region}"
-                                )
-                    else:
-                        if self.debug:
-                            logging.getLogger("Screen").warning(
-                                f"Tracked window (ID: {tracked['id']}) not found"
->>>>>>> 00cbf139
                             )
                 else:
                     if self.debug:
